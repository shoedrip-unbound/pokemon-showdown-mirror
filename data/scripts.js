--- conflicted
+++ resolved
@@ -1059,12 +1059,9 @@
 				case 'drainingkiss':
 					if (hasMove['dazzlinggleam']) rejected = true;
 					break;
-<<<<<<< HEAD
-=======
 				case 'voltswitch':
 					if (hasMove['uturn']) rejected = true;
 					break;
->>>>>>> 65029d3e
 
 				// Status:
 				case 'rest':
@@ -1432,17 +1429,10 @@
 				item = 'Life Orb';
 			} else if (ability === 'Unburden') {
 				item = 'Red Card';
-<<<<<<< HEAD
-				// Give Unburden mons a Normal Gem if they have a Normal-type attacking move
-				for (var m in moves) {
-					var move = this.getMove(moves[m]);
-					if (move.type === 'Normal' && (move.basePower || move.basePowerCallback)) {
-=======
 				// Give Unburden mons a Normal Gem if they have a Normal-type attacking move (except Explosion)
 				for (var m in moves) {
 					var move = this.getMove(moves[m]);
 					if (move.type === 'Normal' && (move.basePower || move.basePowerCallback) && move.id !== 'explosion') {
->>>>>>> 65029d3e
 						item = 'Normal Gem';
 						break;
 					}
@@ -2141,12 +2131,9 @@
 				case 'hiddenpowerice':
 					if (hasMove['icywind']) rejected = true;
 					break;
-<<<<<<< HEAD
-=======
 				case 'stone edge':
 					if (hasMove['rockblast']) rejected = true;
 					break;
->>>>>>> 65029d3e
 
 				// Status:
 				case 'rest':
